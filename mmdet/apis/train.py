import random
from collections import OrderedDict

import numpy as np
import torch
import torch.distributed as dist
from mmcv.parallel import MMDataParallel, MMDistributedDataParallel
<<<<<<< HEAD
from mmcv.runner import DistSamplerSeedHook, Runner, LoggerHook
=======
from mmcv.runner import (DistSamplerSeedHook, Runner, get_dist_info,
                         obj_from_dict, LoggerHook)
>>>>>>> e8493eb1

from mmdet.core import (DistEvalHook, DistOptimizerHook, EvalHook,
                        Fp16OptimizerHook, build_optimizer)
from mmdet.datasets import build_dataloader, build_dataset
from mmdet.utils import get_root_logger


def set_random_seed(seed, deterministic=False):
    """Set random seed.

    Args:
        seed (int): Seed to be used.
        deterministic (bool): Whether to set the deterministic option for
            CUDNN backend, i.e., set `torch.backends.cudnn.deterministic`
            to True and `torch.backends.cudnn.benchmark` to False.
            Default: False.
    """
    random.seed(seed)
    np.random.seed(seed)
    torch.manual_seed(seed)
    torch.cuda.manual_seed_all(seed)
    if deterministic:
        torch.backends.cudnn.deterministic = True
        torch.backends.cudnn.benchmark = False


def parse_losses(losses):
    log_vars = OrderedDict()
    for loss_name, loss_value in losses.items():
        if isinstance(loss_value, torch.Tensor):
            log_vars[loss_name] = loss_value.mean()
        elif isinstance(loss_value, list):
            log_vars[loss_name] = sum(_loss.mean() for _loss in loss_value)
        else:
            raise TypeError(f'{loss_name} is not a tensor or list of tensors')

    loss = sum(_value for _key, _value in log_vars.items() if 'loss' in _key)

    log_vars['loss'] = loss
    for loss_name, loss_value in log_vars.items():
        # reduce loss when distributed training
        if dist.is_available() and dist.is_initialized():
            loss_value = loss_value.data.clone()
            dist.all_reduce(loss_value.div_(dist.get_world_size()))
        log_vars[loss_name] = loss_value.item()

    return loss, log_vars


def batch_processor(model, data, train_mode):
    """Process a data batch.

    This method is required as an argument of Runner, which defines how to
    process a data batch and obtain proper outputs. The first 3 arguments of
    batch_processor are fixed.

    Args:
        model (nn.Module): A PyTorch model.
        data (dict): The data batch in a dict.
        train_mode (bool): Training mode or not. It may be useless for some
            models.

    Returns:
        dict: A dict containing losses and log vars.
    """
    losses = model(**data)
    loss, log_vars = parse_losses(losses)

    outputs = dict(
        loss=loss, log_vars=log_vars, num_samples=len(data['img'].data))

    return outputs


def add_logging_on_first_and_last_iter(runner):
    def every_n_inner_iters(self, runner, n):
        if runner.inner_iter == 0 or runner.inner_iter == runner.max_iters - 1:
            return True
        return (runner.inner_iter + 1) % n == 0 if n > 0 else False

    for hook in runner.hooks:
        if isinstance(hook, LoggerHook):
            hook.every_n_inner_iters = every_n_inner_iters.__get__(hook)


def train_detector(model,
                   dataset,
                   cfg,
                   distributed=False,
                   validate=False,
                   timestamp=None,
                   meta=None):
    logger = get_root_logger(cfg.log_level)

<<<<<<< HEAD
=======
    # start training
    if distributed:
        _dist_train(
            model,
            dataset,
            cfg,
            validate=validate,
            logger=logger,
            timestamp=timestamp)
    else:
        _non_dist_train(
            model,
            dataset,
            cfg,
            validate=validate,
            logger=logger,
            timestamp=timestamp)


def build_optimizer(model, optimizer_cfg):
    """Build optimizer from configs.

    Args:
        model (:obj:`nn.Module`): The model with parameters to be optimized.
        optimizer_cfg (dict): The config dict of the optimizer.
            Positional fields are:
                - type: class name of the optimizer.
                - lr: base learning rate.
            Optional fields are:
                - any arguments of the corresponding optimizer type, e.g.,
                  weight_decay, momentum, etc.
                - paramwise_options: a dict with 3 accepted fileds
                  (bias_lr_mult, bias_decay_mult, norm_decay_mult).
                  `bias_lr_mult` and `bias_decay_mult` will be multiplied to
                  the lr and weight decay respectively for all bias parameters
                  (except for the normalization layers), and
                  `norm_decay_mult` will be multiplied to the weight decay
                  for all weight and bias parameters of normalization layers.

    Returns:
        torch.optim.Optimizer: The initialized optimizer.

    Example:
        >>> model = torch.nn.modules.Conv1d(1, 1, 1)
        >>> optimizer_cfg = dict(type='SGD', lr=0.01, momentum=0.9,
        >>>                      weight_decay=0.0001)
        >>> optimizer = build_optimizer(model, optimizer_cfg)
    """
    if hasattr(model, 'module'):
        model = model.module

    optimizer_cfg = optimizer_cfg.copy()
    paramwise_options = optimizer_cfg.pop('paramwise_options', None)
    # if no paramwise option is specified, just use the global setting
    if paramwise_options is None:
        return obj_from_dict(optimizer_cfg, torch.optim,
                             dict(params=model.parameters()))
    else:
        assert isinstance(paramwise_options, dict)
        # get base lr and weight decay
        base_lr = optimizer_cfg['lr']
        base_wd = optimizer_cfg.get('weight_decay', None)
        # weight_decay must be explicitly specified if mult is specified
        if ('bias_decay_mult' in paramwise_options
                or 'norm_decay_mult' in paramwise_options):
            assert base_wd is not None
        # get param-wise options
        bias_lr_mult = paramwise_options.get('bias_lr_mult', 1.)
        bias_decay_mult = paramwise_options.get('bias_decay_mult', 1.)
        norm_decay_mult = paramwise_options.get('norm_decay_mult', 1.)
        # set param-wise lr and weight decay
        params = []
        for name, param in model.named_parameters():
            param_group = {'params': [param]}
            if not param.requires_grad:
                # FP16 training needs to copy gradient/weight between master
                # weight copy and model weight, it is convenient to keep all
                # parameters here to align with model.parameters()
                params.append(param_group)
                continue

            # for norm layers, overwrite the weight decay of weight and bias
            # TODO: obtain the norm layer prefixes dynamically
            if re.search(r'(bn|gn)(\d+)?.(weight|bias)', name):
                if base_wd is not None:
                    param_group['weight_decay'] = base_wd * norm_decay_mult
            # for other layers, overwrite both lr and weight decay of bias
            elif name.endswith('.bias'):
                param_group['lr'] = base_lr * bias_lr_mult
                if base_wd is not None:
                    param_group['weight_decay'] = base_wd * bias_decay_mult
            # otherwise use the global settings

            params.append(param_group)

        optimizer_cls = getattr(torch.optim, optimizer_cfg.pop('type'))
        return optimizer_cls(params, **optimizer_cfg)


def add_logging_on_first_and_last_iter(runner):
    def every_n_inner_iters(self, runner, n):
        if runner.inner_iter == 0 or runner.inner_iter == runner.max_iters - 1:
            return True
        return (runner.inner_iter + 1) % n == 0 if n > 0 else False

    for hook in runner.hooks:
        if isinstance(hook, LoggerHook):
            hook.every_n_inner_iters = every_n_inner_iters.__get__(hook)


def _dist_train(model,
                dataset,
                cfg,
                validate=False,
                logger=None,
                timestamp=None):
>>>>>>> e8493eb1
    # prepare data loaders
    dataset = dataset if isinstance(dataset, (list, tuple)) else [dataset]
    data_loaders = [
        build_dataloader(
            ds,
            cfg.data.samples_per_gpu,
            cfg.data.workers_per_gpu,
            # cfg.gpus will be ignored if distributed
            len(cfg.gpu_ids),
            dist=distributed,
            seed=cfg.seed) for ds in dataset
    ]

    # put model on gpus
    if distributed:
        find_unused_parameters = cfg.get('find_unused_parameters', False)
        # Sets the `find_unused_parameters` parameter in
        # torch.nn.parallel.DistributedDataParallel
        model = MMDistributedDataParallel(
            model.cuda(),
            device_ids=[torch.cuda.current_device()],
            broadcast_buffers=False,
            find_unused_parameters=find_unused_parameters)
    else:
        model = MMDataParallel(
            model.cuda(cfg.gpu_ids[0]), device_ids=cfg.gpu_ids)

    # build runner
    optimizer = build_optimizer(model, cfg.optimizer)
    runner = Runner(
        model,
        batch_processor,
        optimizer,
        cfg.work_dir,
        logger=logger,
        meta=meta)
    # an ugly walkaround to make the .log and .log.json filenames the same
    runner.timestamp = timestamp

    # fp16 setting
    fp16_cfg = cfg.get('fp16', None)
    if fp16_cfg is not None:
        optimizer_config = Fp16OptimizerHook(
            **cfg.optimizer_config, **fp16_cfg, distributed=distributed)
    elif distributed and 'type' not in cfg.optimizer_config:
        optimizer_config = DistOptimizerHook(**cfg.optimizer_config)
    else:
        optimizer_config = cfg.optimizer_config

    # register hooks
    runner.register_training_hooks(cfg.lr_config, optimizer_config,
<<<<<<< HEAD
                                   cfg.checkpoint_config, cfg.log_config,
                                   cfg.get('momentum_config', None))
    if distributed:
        runner.register_hook(DistSamplerSeedHook())
=======
                                   cfg.checkpoint_config, cfg.log_config)
    runner.register_hook(DistSamplerSeedHook())

    add_logging_on_first_and_last_iter(runner)

    # register eval hooks
    if validate:
        val_dataset_cfg = cfg.data.val
        eval_cfg = cfg.get('evaluation', {})
        if isinstance(model.module, RPN):
            # TODO: implement recall hooks for other datasets
            runner.register_hook(
                CocoDistEvalRecallHook(val_dataset_cfg, **eval_cfg))
        else:
            dataset_type = DATASETS.get(val_dataset_cfg.type)
            if issubclass(dataset_type, datasets.CocoDataset):
                runner.register_hook(
                    CocoDistEvalmAPHook(val_dataset_cfg, **eval_cfg))
            else:
                runner.register_hook(
                    DistEvalmAPHook(val_dataset_cfg, **eval_cfg))

    if cfg.resume_from:
        runner.resume(cfg.resume_from)
    elif cfg.load_from:
        runner.load_checkpoint(cfg.load_from)
    runner.run(data_loaders, cfg.workflow, cfg.total_epochs)
>>>>>>> e8493eb1

    add_logging_on_first_and_last_iter(runner)

    # register eval hooks
    if validate:
        val_dataset = build_dataset(cfg.data.val, dict(test_mode=True))
        val_dataloader = build_dataloader(
            val_dataset,
            samples_per_gpu=1,
            workers_per_gpu=cfg.data.workers_per_gpu,
            dist=distributed,
            shuffle=False)
        eval_cfg = cfg.get('evaluation', {})
        eval_hook = DistEvalHook if distributed else EvalHook
        runner.register_hook(eval_hook(val_dataloader, **eval_cfg))

    add_logging_on_first_and_last_iter(runner)

    if cfg.resume_from:
        runner.resume(cfg.resume_from)
    elif cfg.load_from:
        runner.load_checkpoint(cfg.load_from)
    runner.run(data_loaders, cfg.workflow, cfg.total_epochs)<|MERGE_RESOLUTION|>--- conflicted
+++ resolved
@@ -5,12 +5,7 @@
 import torch
 import torch.distributed as dist
 from mmcv.parallel import MMDataParallel, MMDistributedDataParallel
-<<<<<<< HEAD
 from mmcv.runner import DistSamplerSeedHook, Runner, LoggerHook
-=======
-from mmcv.runner import (DistSamplerSeedHook, Runner, get_dist_info,
-                         obj_from_dict, LoggerHook)
->>>>>>> e8493eb1
 
 from mmdet.core import (DistEvalHook, DistOptimizerHook, EvalHook,
                         Fp16OptimizerHook, build_optimizer)
@@ -105,125 +100,6 @@
                    meta=None):
     logger = get_root_logger(cfg.log_level)
 
-<<<<<<< HEAD
-=======
-    # start training
-    if distributed:
-        _dist_train(
-            model,
-            dataset,
-            cfg,
-            validate=validate,
-            logger=logger,
-            timestamp=timestamp)
-    else:
-        _non_dist_train(
-            model,
-            dataset,
-            cfg,
-            validate=validate,
-            logger=logger,
-            timestamp=timestamp)
-
-
-def build_optimizer(model, optimizer_cfg):
-    """Build optimizer from configs.
-
-    Args:
-        model (:obj:`nn.Module`): The model with parameters to be optimized.
-        optimizer_cfg (dict): The config dict of the optimizer.
-            Positional fields are:
-                - type: class name of the optimizer.
-                - lr: base learning rate.
-            Optional fields are:
-                - any arguments of the corresponding optimizer type, e.g.,
-                  weight_decay, momentum, etc.
-                - paramwise_options: a dict with 3 accepted fileds
-                  (bias_lr_mult, bias_decay_mult, norm_decay_mult).
-                  `bias_lr_mult` and `bias_decay_mult` will be multiplied to
-                  the lr and weight decay respectively for all bias parameters
-                  (except for the normalization layers), and
-                  `norm_decay_mult` will be multiplied to the weight decay
-                  for all weight and bias parameters of normalization layers.
-
-    Returns:
-        torch.optim.Optimizer: The initialized optimizer.
-
-    Example:
-        >>> model = torch.nn.modules.Conv1d(1, 1, 1)
-        >>> optimizer_cfg = dict(type='SGD', lr=0.01, momentum=0.9,
-        >>>                      weight_decay=0.0001)
-        >>> optimizer = build_optimizer(model, optimizer_cfg)
-    """
-    if hasattr(model, 'module'):
-        model = model.module
-
-    optimizer_cfg = optimizer_cfg.copy()
-    paramwise_options = optimizer_cfg.pop('paramwise_options', None)
-    # if no paramwise option is specified, just use the global setting
-    if paramwise_options is None:
-        return obj_from_dict(optimizer_cfg, torch.optim,
-                             dict(params=model.parameters()))
-    else:
-        assert isinstance(paramwise_options, dict)
-        # get base lr and weight decay
-        base_lr = optimizer_cfg['lr']
-        base_wd = optimizer_cfg.get('weight_decay', None)
-        # weight_decay must be explicitly specified if mult is specified
-        if ('bias_decay_mult' in paramwise_options
-                or 'norm_decay_mult' in paramwise_options):
-            assert base_wd is not None
-        # get param-wise options
-        bias_lr_mult = paramwise_options.get('bias_lr_mult', 1.)
-        bias_decay_mult = paramwise_options.get('bias_decay_mult', 1.)
-        norm_decay_mult = paramwise_options.get('norm_decay_mult', 1.)
-        # set param-wise lr and weight decay
-        params = []
-        for name, param in model.named_parameters():
-            param_group = {'params': [param]}
-            if not param.requires_grad:
-                # FP16 training needs to copy gradient/weight between master
-                # weight copy and model weight, it is convenient to keep all
-                # parameters here to align with model.parameters()
-                params.append(param_group)
-                continue
-
-            # for norm layers, overwrite the weight decay of weight and bias
-            # TODO: obtain the norm layer prefixes dynamically
-            if re.search(r'(bn|gn)(\d+)?.(weight|bias)', name):
-                if base_wd is not None:
-                    param_group['weight_decay'] = base_wd * norm_decay_mult
-            # for other layers, overwrite both lr and weight decay of bias
-            elif name.endswith('.bias'):
-                param_group['lr'] = base_lr * bias_lr_mult
-                if base_wd is not None:
-                    param_group['weight_decay'] = base_wd * bias_decay_mult
-            # otherwise use the global settings
-
-            params.append(param_group)
-
-        optimizer_cls = getattr(torch.optim, optimizer_cfg.pop('type'))
-        return optimizer_cls(params, **optimizer_cfg)
-
-
-def add_logging_on_first_and_last_iter(runner):
-    def every_n_inner_iters(self, runner, n):
-        if runner.inner_iter == 0 or runner.inner_iter == runner.max_iters - 1:
-            return True
-        return (runner.inner_iter + 1) % n == 0 if n > 0 else False
-
-    for hook in runner.hooks:
-        if isinstance(hook, LoggerHook):
-            hook.every_n_inner_iters = every_n_inner_iters.__get__(hook)
-
-
-def _dist_train(model,
-                dataset,
-                cfg,
-                validate=False,
-                logger=None,
-                timestamp=None):
->>>>>>> e8493eb1
     # prepare data loaders
     dataset = dataset if isinstance(dataset, (list, tuple)) else [dataset]
     data_loaders = [
@@ -275,40 +151,10 @@
 
     # register hooks
     runner.register_training_hooks(cfg.lr_config, optimizer_config,
-<<<<<<< HEAD
                                    cfg.checkpoint_config, cfg.log_config,
                                    cfg.get('momentum_config', None))
     if distributed:
         runner.register_hook(DistSamplerSeedHook())
-=======
-                                   cfg.checkpoint_config, cfg.log_config)
-    runner.register_hook(DistSamplerSeedHook())
-
-    add_logging_on_first_and_last_iter(runner)
-
-    # register eval hooks
-    if validate:
-        val_dataset_cfg = cfg.data.val
-        eval_cfg = cfg.get('evaluation', {})
-        if isinstance(model.module, RPN):
-            # TODO: implement recall hooks for other datasets
-            runner.register_hook(
-                CocoDistEvalRecallHook(val_dataset_cfg, **eval_cfg))
-        else:
-            dataset_type = DATASETS.get(val_dataset_cfg.type)
-            if issubclass(dataset_type, datasets.CocoDataset):
-                runner.register_hook(
-                    CocoDistEvalmAPHook(val_dataset_cfg, **eval_cfg))
-            else:
-                runner.register_hook(
-                    DistEvalmAPHook(val_dataset_cfg, **eval_cfg))
-
-    if cfg.resume_from:
-        runner.resume(cfg.resume_from)
-    elif cfg.load_from:
-        runner.load_checkpoint(cfg.load_from)
-    runner.run(data_loaders, cfg.workflow, cfg.total_epochs)
->>>>>>> e8493eb1
 
     add_logging_on_first_and_last_iter(runner)
 
