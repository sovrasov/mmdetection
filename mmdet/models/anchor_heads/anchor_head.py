--- conflicted
+++ resolved
@@ -117,13 +117,7 @@
         multi_level_anchors = []
         for i in range(num_levels):
             anchors = self.anchor_generators[i].grid_anchors(
-<<<<<<< HEAD
-                featmap_sizes[i], self.anchor_strides[i],
-                device=device
-            )
-=======
                 featmap_sizes[i], self.anchor_strides[i], device=device)
->>>>>>> f96e57d6
             multi_level_anchors.append(anchors)
         anchor_list = [multi_level_anchors for _ in range(num_imgs)]
 
@@ -139,12 +133,7 @@
                 valid_feat_w = min(int(np.ceil(w / anchor_stride)), feat_w)
                 flags = self.anchor_generators[i].valid_flags(
                     (feat_h, feat_w), (valid_feat_h, valid_feat_w),
-<<<<<<< HEAD
-                    device=device
-                )
-=======
                     device=device)
->>>>>>> f96e57d6
                 multi_level_flags.append(flags)
             valid_flag_list.append(multi_level_flags)
 
@@ -224,25 +213,6 @@
                    img_metas,
                    cfg,
                    rescale=False):
-<<<<<<< HEAD
-        from torch.onnx import operators, is_in_onnx_export
-
-        assert len(cls_scores) == len(bbox_preds)
-        num_levels = len(cls_scores)
-
-        mlvl_anchors = []
-        for i in range(num_levels):
-            if is_in_onnx_export():
-                # size = operators.shape_as_tensor(cls_scores[i])[2:4]
-                # FIXME. Workaround for OpenVINO-friendly export.
-                size = cls_scores[i]
-            else:
-                size = cls_scores[i].size()[-2:]
-            level_anchors = self.anchor_generators[i].grid_anchors(
-                size, self.anchor_strides[i], device=cls_scores[0].device)
-            mlvl_anchors.append(level_anchors)
-
-=======
         """
         Transform network output for a batch into labeled boxes.
 
@@ -282,17 +252,21 @@
             >>> assert det_bboxes.shape[1] == 5
             >>> assert len(det_bboxes) == len(det_labels) == cfg.max_per_img
         """
+        from torch.onnx import operators, is_in_onnx_export
+
         assert len(cls_scores) == len(bbox_preds)
         num_levels = len(cls_scores)
 
+        # FIXME. Workaround for OpenVINO-friendly export.
+        #        cls_scores[i] is_in_onnx_export()
         device = cls_scores[0].device
         mlvl_anchors = [
             self.anchor_generators[i].grid_anchors(
-                cls_scores[i].size()[-2:],
+                cls_scores[i] if is_in_onnx_export() else cls_scores[i].size()[-2:],
                 self.anchor_strides[i],
                 device=device) for i in range(num_levels)
         ]
->>>>>>> f96e57d6
+
         result_list = []
         for img_id in range(len(img_metas)):
             cls_score_list = [
@@ -354,14 +328,11 @@
                 scores = scores[:, 1:]
 
             bbox_pred = bbox_pred.permute(1, 2, 0).reshape(-1, 4)
-<<<<<<< HEAD
+
             nms_pre = int(cfg.get('nms_pre', -1))
+
             if 0 < nms_pre:
-=======
-            nms_pre = cfg.get('nms_pre', -1)
-            if nms_pre > 0 and scores.shape[0] > nms_pre:
                 # Get maximum scores for foreground classes.
->>>>>>> f96e57d6
                 if self.use_sigmoid_cls:
                     max_scores, _ = scores.max(dim=1)
                 else:
